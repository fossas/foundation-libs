[package]
name = "fingerprint"
version = "0.1.0"
edition = "2021"

# See more keys and their definitions at https://doc.rust-lang.org/cargo/reference/manifest.html

[dependencies]
derive-getters = "0.2.0"
hex = "0.4.3"
iter-read = "0.3.1"
serde = { version = "1.0.140", features = ["derive"] }
<<<<<<< HEAD
sha2 = { version = "0.10.2" }
thiserror = "1.0.31"
=======
thiserror = "1.0.31"
# TODO: Figure out how to get this building with ASM in Windows.
sha2 = "0.10.2"
>>>>>>> b20fbbce

[dev-dependencies]
typed-builder = "0.10.0"<|MERGE_RESOLUTION|>--- conflicted
+++ resolved
@@ -10,14 +10,9 @@
 hex = "0.4.3"
 iter-read = "0.3.1"
 serde = { version = "1.0.140", features = ["derive"] }
-<<<<<<< HEAD
-sha2 = { version = "0.10.2" }
-thiserror = "1.0.31"
-=======
 thiserror = "1.0.31"
 # TODO: Figure out how to get this building with ASM in Windows.
 sha2 = "0.10.2"
->>>>>>> b20fbbce
 
 [dev-dependencies]
 typed-builder = "0.10.0"