--- conflicted
+++ resolved
@@ -4,7 +4,6 @@
 
 use crate::{expand::walk, Target, DEFAULT_ARCHIVE_POSTFIX};
 
-<<<<<<< HEAD
 #[test]
 fn walk_removes_dirs() {
     let target = Target::builder().root("testdata/simplezip").build();
@@ -26,9 +25,8 @@
         }
     }
 
-    // Let some time pass: temp directories are cleaned up on drop, so this process may not be instant.
-    sleep(Duration::from_millis(100));
-
+    // Temp directories are cleaned up on drop, and drop runs in the foreground: https://abramov.io/rust-dropping-things-in-another-thread
+    // Now that the original `WalkTarget`s have been dropped, ensure that their directories were deleted.
     assert!(!temp_paths.is_empty());
     for (concrete, rendered) in temp_paths {
         assert!(
@@ -39,42 +37,6 @@
 }
 
 #[test]
-=======
-#[test]
-fn walk_removes_dirs() {
-    let target = Target::builder().root("testdata/simplezip").build();
-    assert!(target.root().exists());
-
-    let walker = walk(target, Default::default());
-
-    let mut temp_paths = Vec::new();
-    for entry in walker {
-        let entry = entry.expect("walk entry");
-        let is_archive_child = entry
-            .path()
-            .to_string_lossy()
-            .contains(DEFAULT_ARCHIVE_POSTFIX);
-        if is_archive_child {
-            // Instead of pushing `Entry`, push its constituent paths and drop the entry.
-            // This is required because `Entry` keeps its containing directory alive until all entries have been dropped.
-            temp_paths.push((entry.concrete().to_owned(), entry.path().to_owned()));
-        }
-    }
-
-    // Let some time pass: temp directories are cleaned up on drop, so this process may not be instant.
-    sleep(Duration::from_millis(100));
-
-    assert!(!temp_paths.is_empty());
-    for (concrete, rendered) in temp_paths {
-        assert!(
-            !concrete.exists(),
-            "entry {concrete:?} (rendered: {rendered:?}) must not exist"
-        );
-    }
-}
-
-#[test]
->>>>>>> 43556b1e
 fn entries_keep_dirs_alive() {
     let target = Target::builder().root("testdata/simplezip").build();
     assert!(target.root().exists());
@@ -94,15 +56,8 @@
         }
     }
 
-<<<<<<< HEAD
-    // Let some time pass: temp directories are cleaned up on drop, so this process may not be instant.
-    // Wait a bit to ensure that if the drop cleanup was going to run, it has had a chance to do so.
-    sleep(Duration::from_millis(100));
-
-=======
     // Temp directories are cleaned up on drop, and drop runs in the foreground: https://abramov.io/rust-dropping-things-in-another-thread
     // Now that the original `WalkTarget`s have been dropped, ensure that their entries kept them alive.
->>>>>>> 43556b1e
     let mut dirs = Vec::with_capacity(temp_paths.len());
     assert!(!temp_paths.is_empty());
     for entry in temp_paths {
@@ -113,14 +68,8 @@
         dirs.push(entry.concrete().to_owned());
     }
 
-<<<<<<< HEAD
-    // Let some time pass again: all entries should be dropped at this point.
-    // Ensure that while we kept the containing dir alive, we didn't turn it into a zombie somehow.
-    sleep(Duration::from_millis(100));
-=======
     // All entries should be dropped at this point.
     // Ensure that while we kept the containing dir alive, we didn't turn it into a zombie somehow.
->>>>>>> 43556b1e
     for dir in dirs {
         assert!(!dir.exists(), "entry {dir:?} should now be cleaned up");
     }
